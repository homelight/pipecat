# Anthropic
ANTHROPIC_API_KEY=...

# AWS
AWS_SECRET_ACCESS_KEY=...
AWS_ACCESS_KEY_ID=...
AWS_REGION=...

# Azure
AZURE_SPEECH_REGION=...
AZURE_SPEECH_API_KEY=...

AZURE_CHATGPT_API_KEY=...
AZURE_CHATGPT_ENDPOINT=https://...
AZURE_CHATGPT_MODEL=...

AZURE_DALLE_API_KEY=...
AZURE_DALLE_ENDPOINT=https://...
AZURE_DALLE_MODEL=...

# Daily
DAILY_API_KEY=...
DAILY_SAMPLE_ROOM_URL=https://...

# ElevenLabs
ELEVENLABS_API_KEY=...
ELEVENLABS_VOICE_ID=...

# Fal
FAL_KEY=...

# Fireworks
FIREWORKS_API_KEY=...

# Gladia
GLADIA_API_KEY=...

# LMNT
LMNT_API_KEY=...
LMNT_VOICE_ID=...

# PlayHT
PLAY_HT_USER_ID=...
PLAY_HT_API_KEY=...

# OpenAI
OPENAI_API_KEY=...

# OpenPipe
OPENPIPE_API_KEY=...

# Tavus
TAVUS_API_KEY=...
TAVUS_REPLICA_ID=...
TAVUS_PERSONA_ID=...

# Simli
SIMLI_API_KEY=...
SIMLI_FACE_ID=...

# Krisp
KRISP_MODEL_PATH=...

<<<<<<< HEAD
# OpenRouter
OPENROUTER_API_KEY=...
=======
# DeepSeek
DEEPSEEK_API_KEY=...

# Groq
GROQ_API_KEY=...

# Grok
GROK_API_KEY=...

# Together.ai
TOGETHER_API_KEY=...

# Cerebras
CEREBRAS_API_KEY=...

# Fish Audio
FISH_API_KEY=...

# Assembly AI
ASSEMBLYAI_API_KEY=...
>>>>>>> a74b9354
<|MERGE_RESOLUTION|>--- conflicted
+++ resolved
@@ -61,10 +61,6 @@
 # Krisp
 KRISP_MODEL_PATH=...
 
-<<<<<<< HEAD
-# OpenRouter
-OPENROUTER_API_KEY=...
-=======
 # DeepSeek
 DEEPSEEK_API_KEY=...
 
@@ -85,4 +81,6 @@
 
 # Assembly AI
 ASSEMBLYAI_API_KEY=...
->>>>>>> a74b9354
+
+# OpenRouter
+OPENROUTER_API_KEY=...