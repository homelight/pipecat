#
# Copyright (c) 2024–2025, Daily
#
# SPDX-License-Identifier: BSD 2-Clause License
#

import asyncio
from abc import abstractmethod
<<<<<<< HEAD
from typing import List, Literal
=======
from typing import Dict, List, Set

from loguru import logger
>>>>>>> 9450b07e

from pipecat.frames.frames import (
    BotStoppedSpeakingFrame,
    CancelFrame,
    EmulateUserStartedSpeakingFrame,
    EmulateUserStoppedSpeakingFrame,
    EndFrame,
    Frame,
    FunctionCallCancelFrame,
    FunctionCallInProgressFrame,
    FunctionCallResultFrame,
    InterimTranscriptionFrame,
    LLMFullResponseEndFrame,
    LLMFullResponseStartFrame,
    LLMMessagesAppendFrame,
    LLMMessagesFrame,
    LLMMessagesUpdateFrame,
    LLMSetToolChoiceFrame,
    LLMSetToolsFrame,
    LLMTextFrame,
    OpenAILLMContextAssistantTimestampFrame,
    StartFrame,
    StartInterruptionFrame,
    TextFrame,
    TranscriptionFrame,
    UserImageRawFrame,
    UserStartedSpeakingFrame,
    UserStoppedSpeakingFrame,
)
from pipecat.processors.aggregators.openai_llm_context import (
    OpenAILLMContext,
    OpenAILLMContextFrame,
)
from pipecat.processors.frame_processor import FrameDirection, FrameProcessor
from pipecat.utils.time import time_now_iso8601


class LLMFullResponseAggregator(FrameProcessor):
    """This is an LLM aggregator that aggregates a full LLM completion. It
    aggregates LLM text frames (tokens) received between
    `LLMFullResponseStartFrame` and `LLMFullResponseEndFrame`. Every full
    completion is returned via the "on_completion" event handler:

       @aggregator.event_handler("on_completion")
       async def on_completion(
           aggregator: LLMFullResponseAggregator,
           completion: str,
           completed: bool,
       )

    """

    def __init__(self, **kwargs):
        super().__init__(**kwargs)

        self._aggregation = ""
        self._started = False

        self._register_event_handler("on_completion")

    async def process_frame(self, frame: Frame, direction: FrameDirection):
        await super().process_frame(frame, direction)

        if isinstance(frame, StartInterruptionFrame):
            await self._call_event_handler("on_completion", self._aggregation, False)
            self._aggregation = ""
            self._started = False
        elif isinstance(frame, LLMFullResponseStartFrame):
            await self._handle_llm_start(frame)
        elif isinstance(frame, LLMFullResponseEndFrame):
            await self._handle_llm_end(frame)
        elif isinstance(frame, LLMTextFrame):
            await self._handle_llm_text(frame)

        await self.push_frame(frame, direction)

    async def _handle_llm_start(self, _: LLMFullResponseStartFrame):
        self._started = True

    async def _handle_llm_end(self, _: LLMFullResponseEndFrame):
        await self._call_event_handler("on_completion", self._aggregation, True)
        self._started = False
        self._aggregation = ""

    async def _handle_llm_text(self, frame: TextFrame):
        if not self._started:
            return
        self._aggregation += frame.text


class BaseLLMResponseAggregator(FrameProcessor):
    """This is the base class for all LLM response aggregators. These
    aggregators process incoming frames and aggregate content until they are
    ready to push the aggregation. In the case of a user, an aggregation might
    be a full transcription received from the STT service.

    The LLM response aggregators also keep a store (e.g. a message list or an
    LLM context) of the current conversation, that is, it stores the messages
    said by the user or by the bot.

    """

    def __init__(self, **kwargs):
        super().__init__(**kwargs)

    @property
    @abstractmethod
    def messages(self) -> List[dict]:
        """Returns the messages from the current conversation."""
        pass

    @property
    @abstractmethod
    def role(self) -> str:
        """Returns the role (e.g. user, assistant...) for this aggregator."""
        pass

    @abstractmethod
    def add_messages(self, messages):
        """Add the given messages to the conversation."""
        pass

    @abstractmethod
    def set_messages(self, messages):
        """Reset the conversation with the given messages."""
        pass

    @abstractmethod
    def set_tools(self, tools):
        """Set LLM tools to be used in the current conversation."""
        pass

    @abstractmethod
    def set_tool_choice(self, tool_choice):
        """Set the tool choice. This should modify the LLM context."""
        pass

    @abstractmethod
    def reset(self):
        """Reset the internals of this aggregator. This should not modify the
        internal messages."""
        pass

    @abstractmethod
    async def handle_aggregation(self, aggregation: str):
        """Adds the given aggregation to the aggregator. The aggregator can use
        a simple list of message or a context. It doesn't not push any frames.

        """
        pass

<<<<<<< HEAD
    def set_tool_choice(self, tool_choice):
        pass

    def reset(self):
        self._aggregation = ""

=======
    @abstractmethod
>>>>>>> 9450b07e
    async def push_aggregation(self):
        """Pushes the current aggregation. For example, iN the case of context
        aggregation this might push a new context frame.

        """
        pass


class LLMContextResponseAggregator(BaseLLMResponseAggregator):
    """This is a base LLM aggregator that uses an LLM context to store the
    conversation. It pushes `OpenAILLMContextFrame` as an aggregation frame.

    """

    def __init__(self, *, context: OpenAILLMContext, role: str, **kwargs):
        super().__init__(**kwargs)
        self._context = context
        self._role = role

        self._aggregation = ""

    @property
    def messages(self) -> List[dict]:
        return self._context.get_messages()

    @property
    def role(self) -> str:
        return self._role

    @property
    def context(self):
        return self._context

    def get_context_frame(self) -> OpenAILLMContextFrame:
        return OpenAILLMContextFrame(context=self._context)

    async def push_context_frame(self, direction: FrameDirection = FrameDirection.DOWNSTREAM):
        frame = self.get_context_frame()
        await self.push_frame(frame, direction)

    def add_messages(self, messages):
        self._context.add_messages(messages)

    def set_messages(self, messages):
        self._context.set_messages(messages)

    def set_tools(self, tools: List):
        self._context.set_tools(tools)

    def set_tool_choice(self, tool_choice: Literal["none", "auto", "required"] | str):
        self._context.set_tool_choice(tool_choice)

    def reset(self):
        self._aggregation = ""


class LLMUserContextAggregator(LLMContextResponseAggregator):
    """This is a user LLM aggregator that uses an LLM context to store the
    conversation. It aggregates transcriptions from the STT service and it has
    logic to handle multiple scenarios where transcriptions are received between
    VAD events (`UserStartedSpeakingFrame` and `UserStoppedSpeakingFrame`) or
    even outside or no VAD events at all.

    """

    def __init__(
        self,
        context: OpenAILLMContext,
        aggregation_timeout: float = 1.0,
        **kwargs,
    ):
        super().__init__(context=context, role="user", **kwargs)
        self._aggregation_timeout = aggregation_timeout

        self._seen_interim_results = False
        self._user_speaking = False
        self._emulating_vad = False
        self._waiting_for_aggregation = False

        self._aggregation_event = asyncio.Event()
        self._aggregation_task = None

    def reset(self):
        super().reset()
        self._seen_interim_results = False
        self._waiting_for_aggregation = False

    async def handle_aggregation(self, aggregation: str):
        self._context.add_message({"role": self.role, "content": self._aggregation})

    async def process_frame(self, frame: Frame, direction: FrameDirection):
        await super().process_frame(frame, direction)

        if isinstance(frame, StartFrame):
            # Push StartFrame before start(), because we want StartFrame to be
            # processed by every processor before any other frame is processed.
            await self.push_frame(frame, direction)
            await self._start(frame)
        elif isinstance(frame, EndFrame):
            # Push EndFrame before stop(), because stop() waits on the task to
            # finish and the task finishes when EndFrame is processed.
            await self.push_frame(frame, direction)
            await self._stop(frame)
        elif isinstance(frame, CancelFrame):
            await self._cancel(frame)
            await self.push_frame(frame, direction)
        elif isinstance(frame, UserStartedSpeakingFrame):
            await self._handle_user_started_speaking(frame)
            await self.push_frame(frame, direction)
        elif isinstance(frame, UserStoppedSpeakingFrame):
            await self._handle_user_stopped_speaking(frame)
            await self.push_frame(frame, direction)
        elif isinstance(frame, TranscriptionFrame):
            await self._handle_transcription(frame)
        elif isinstance(frame, InterimTranscriptionFrame):
            await self._handle_interim_transcription(frame)
        elif isinstance(frame, LLMMessagesAppendFrame):
            self.add_messages(frame.messages)
        elif isinstance(frame, LLMMessagesUpdateFrame):
            self.set_messages(frame.messages)
        elif isinstance(frame, LLMSetToolsFrame):
            self.set_tools(frame.tools)
        elif isinstance(frame, LLMSetToolChoiceFrame):
            self.set_tool_choice(frame.tool_choice)
        else:
            await self.push_frame(frame, direction)

    async def push_aggregation(self):
        if len(self._aggregation) > 0:
            await self.handle_aggregation(self._aggregation)

            # Reset the aggregation. Reset it before pushing it down, otherwise
            # if the tasks gets cancelled we won't be able to clear things up.
            self.reset()

            frame = OpenAILLMContextFrame(self._context)
            await self.push_frame(frame)

    async def _start(self, frame: StartFrame):
        self._create_aggregation_task()

    async def _stop(self, frame: EndFrame):
        await self._cancel_aggregation_task()

    async def _cancel(self, frame: CancelFrame):
        await self._cancel_aggregation_task()

    async def _handle_user_started_speaking(self, _: UserStartedSpeakingFrame):
        self._user_speaking = True
        self._waiting_for_aggregation = True

    async def _handle_user_stopped_speaking(self, _: UserStoppedSpeakingFrame):
        self._user_speaking = False
        # We just stopped speaking. Let's see if there's some aggregation to
        # push. If the last thing we saw is an interim transcription, let's wait
        # pushing the aggregation as we will probably get a final transcription.
        if not self._seen_interim_results:
            await self.push_aggregation()

    async def _handle_transcription(self, frame: TranscriptionFrame):
        text = frame.text

        # Make sure we really have some text.
        if not text.strip():
            return

        self._aggregation += f" {text}" if self._aggregation else text
        # We just got a final result, so let's reset interim results.
        self._seen_interim_results = False
        # Reset aggregation timer.
        self._aggregation_event.set()

    async def _handle_interim_transcription(self, _: InterimTranscriptionFrame):
        self._seen_interim_results = True

    def _create_aggregation_task(self):
        if not self._aggregation_task:
            self._aggregation_task = self.create_task(self._aggregation_task_handler())

    async def _cancel_aggregation_task(self):
        if self._aggregation_task:
            await self.cancel_task(self._aggregation_task)
            self._aggregation_task = None

    async def _aggregation_task_handler(self):
        while True:
            try:
                await asyncio.wait_for(self._aggregation_event.wait(), self._aggregation_timeout)
                await self._maybe_push_bot_interruption()
            except asyncio.TimeoutError:
                if not self._user_speaking:
                    await self.push_aggregation()

                # If we are emulating VAD we still need to send the user stopped
                # speaking frame.
                if self._emulating_vad:
                    await self.push_frame(
                        EmulateUserStoppedSpeakingFrame(), FrameDirection.UPSTREAM
                    )
                    self._emulating_vad = False
            finally:
                self._aggregation_event.clear()

    async def _maybe_push_bot_interruption(self):
        """If the user stopped speaking a while back and we got a transcription
        frame we might want to interrupt the bot.

        """
        if not self._user_speaking and not self._waiting_for_aggregation:
            # If we reach this case we received a transcription but VAD was not
            # able to detect voice (e.g. when you whisper a short
            # utterance). So, we need to emulate VAD (i.e. user start/stopped
            # speaking).
            await self.push_frame(EmulateUserStartedSpeakingFrame(), FrameDirection.UPSTREAM)
            self._emulating_vad = True


class LLMAssistantContextAggregator(LLMContextResponseAggregator):
    """This is an assistant LLM aggregator that uses an LLM context to store the
    conversation. It aggregates text frames received between
    `LLMFullResponseStartFrame` and `LLMFullResponseEndFrame`.

    """

    def __init__(self, context: OpenAILLMContext, *, expect_stripped_words: bool = True, **kwargs):
        super().__init__(context=context, role="assistant", **kwargs)
        self._expect_stripped_words = expect_stripped_words

        self._started = 0
        self._function_calls_in_progress: Dict[str, FunctionCallInProgressFrame] = {}
        self._context_updated_tasks: Set[asyncio.Task] = set()

    async def handle_aggregation(self, aggregation: str):
        self._context.add_message({"role": "assistant", "content": aggregation})

    async def handle_function_call_in_progress(self, frame: FunctionCallInProgressFrame):
        pass

    async def handle_function_call_result(self, frame: FunctionCallResultFrame):
        pass

    async def handle_function_call_cancel(self, frame: FunctionCallCancelFrame):
        pass

    async def handle_user_image_frame(self, frame: UserImageRawFrame):
        pass

    async def process_frame(self, frame: Frame, direction: FrameDirection):
        await super().process_frame(frame, direction)

        if isinstance(frame, StartInterruptionFrame):
            await self._handle_interruptions(frame)
            await self.push_frame(frame, direction)
        elif isinstance(frame, LLMFullResponseStartFrame):
            await self._handle_llm_start(frame)
        elif isinstance(frame, LLMFullResponseEndFrame):
            await self._handle_llm_end(frame)
        elif isinstance(frame, TextFrame):
            await self._handle_text(frame)
        elif isinstance(frame, LLMMessagesAppendFrame):
            self.add_messages(frame.messages)
        elif isinstance(frame, LLMMessagesUpdateFrame):
            self.set_messages(frame.messages)
        elif isinstance(frame, LLMSetToolsFrame):
            self.set_tools(frame.tools)
<<<<<<< HEAD
        elif isinstance(frame, LLMSetToolChoiceFrame):
            self.set_tool_choice(frame.tool_choice)
=======
        elif isinstance(frame, FunctionCallInProgressFrame):
            await self._handle_function_call_in_progress(frame)
        elif isinstance(frame, FunctionCallResultFrame):
            await self._handle_function_call_result(frame)
        elif isinstance(frame, FunctionCallCancelFrame):
            await self._handle_function_call_cancel(frame)
        elif isinstance(frame, UserImageRawFrame) and frame.request and frame.request.tool_call_id:
            await self._handle_user_image_frame(frame)
        elif isinstance(frame, BotStoppedSpeakingFrame):
            await self.push_aggregation()
>>>>>>> 9450b07e
        else:
            await self.push_frame(frame, direction)

    async def push_aggregation(self):
        if not self._aggregation:
            return

        aggregation = self._aggregation.strip()
        self.reset()

        if aggregation:
            await self.handle_aggregation(aggregation)

        # Push context frame
        await self.push_context_frame()

        # Push timestamp frame with current time
        timestamp_frame = OpenAILLMContextAssistantTimestampFrame(timestamp=time_now_iso8601())
        await self.push_frame(timestamp_frame)

    async def _handle_interruptions(self, frame: StartInterruptionFrame):
        await self.push_aggregation()
        self._started = 0
        self.reset()

    async def _handle_function_call_in_progress(self, frame: FunctionCallInProgressFrame):
        logger.debug(
            f"{self} FunctionCallInProgressFrame: [{frame.function_name}:{frame.tool_call_id}]"
        )
        await self.handle_function_call_in_progress(frame)
        self._function_calls_in_progress[frame.tool_call_id] = frame

    async def _handle_function_call_result(self, frame: FunctionCallResultFrame):
        logger.debug(
            f"{self} FunctionCallResultFrame: [{frame.function_name}:{frame.tool_call_id}]"
        )
        if frame.tool_call_id not in self._function_calls_in_progress:
            logger.warning(
                f"FunctionCallResultFrame tool_call_id [{frame.tool_call_id}] is not running"
            )
            return

        del self._function_calls_in_progress[frame.tool_call_id]

        properties = frame.properties

        await self.handle_function_call_result(frame)

        # Run inference if the function call result requires it.
        if frame.result:
            run_llm = False

            if properties and properties.run_llm is not None:
                # If the tool call result has a run_llm property, use it
                run_llm = properties.run_llm
            else:
                # Default behavior is to run the LLM if there are no function calls in progress
                run_llm = not bool(self._function_calls_in_progress)

            if run_llm:
                await self.push_context_frame(FrameDirection.UPSTREAM)

        # Call the `on_context_updated` callback once the function call result
        # is added to the context. Also, run this in a separate task to make
        # sure we don't block the pipeline.
        if properties and properties.on_context_updated:
            task_name = f"{frame.function_name}:{frame.tool_call_id}:on_context_updated"
            task = self.create_task(properties.on_context_updated(), task_name)
            self._context_updated_tasks.add(task)
            task.add_done_callback(self._context_updated_task_finished)

    async def _handle_function_call_cancel(self, frame: FunctionCallCancelFrame):
        logger.debug(
            f"{self} FunctionCallCancelFrame: [{frame.function_name}:{frame.tool_call_id}]"
        )
        if frame.tool_call_id not in self._function_calls_in_progress:
            return

        if self._function_calls_in_progress[frame.tool_call_id].cancel_on_interruption:
            await self.handle_function_call_cancel(frame)
            del self._function_calls_in_progress[frame.tool_call_id]

    async def _handle_user_image_frame(self, frame: UserImageRawFrame):
        logger.debug(
            f"{self} UserImageRawFrame: [{frame.request.function_name}:{frame.request.tool_call_id}]"
        )

        if frame.request.tool_call_id not in self._function_calls_in_progress:
            logger.warning(
                f"UserImageRawFrame tool_call_id [{frame.request.tool_call_id}] is not running"
            )
            return

        del self._function_calls_in_progress[frame.request.tool_call_id]

        await self.handle_user_image_frame(frame)
        await self.push_aggregation()
        await self.push_context_frame(FrameDirection.UPSTREAM)

    async def _handle_llm_start(self, _: LLMFullResponseStartFrame):
        self._started += 1

    async def _handle_llm_end(self, _: LLMFullResponseEndFrame):
        self._started -= 1
        await self.push_aggregation()

    async def _handle_text(self, frame: TextFrame):
        if not self._started:
            return

        if self._expect_stripped_words:
            self._aggregation += f" {frame.text}" if self._aggregation else frame.text
        else:
            self._aggregation += frame.text

    def _context_updated_task_finished(self, task: asyncio.Task):
        self._context_updated_tasks.discard(task)
        # The task is finished so this should exit immediately. We need to do
        # this because otherwise the task manager would report a dangling task
        # if we don't remove it.
        asyncio.run_coroutine_threadsafe(self.wait_for_task(task), self.get_event_loop())


class LLMUserResponseAggregator(LLMUserContextAggregator):
    def __init__(self, messages: List[dict] = [], **kwargs):
        super().__init__(context=OpenAILLMContext(messages), **kwargs)

    async def push_aggregation(self):
        if len(self._aggregation) > 0:
            await self.handle_aggregation(self._aggregation)

            # Reset the aggregation. Reset it before pushing it down, otherwise
            # if the tasks gets cancelled we won't be able to clear things up.
            self.reset()

            frame = LLMMessagesFrame(self._context.messages)
            await self.push_frame(frame)


class LLMAssistantResponseAggregator(LLMAssistantContextAggregator):
    def __init__(self, messages: List[dict] = [], **kwargs):
        super().__init__(context=OpenAILLMContext(messages), **kwargs)

    async def push_aggregation(self):
        if len(self._aggregation) > 0:
            await self.handle_aggregation(self._aggregation)

            # Reset the aggregation. Reset it before pushing it down, otherwise
            # if the tasks gets cancelled we won't be able to clear things up.
            self.reset()

            frame = LLMMessagesFrame(self._context.messages)
            await self.push_frame(frame)<|MERGE_RESOLUTION|>--- conflicted
+++ resolved
@@ -6,13 +6,9 @@
 
 import asyncio
 from abc import abstractmethod
-<<<<<<< HEAD
-from typing import List, Literal
-=======
-from typing import Dict, List, Set
+from typing import Dict, List, Literal, Set
 
 from loguru import logger
->>>>>>> 9450b07e
 
 from pipecat.frames.frames import (
     BotStoppedSpeakingFrame,
@@ -164,16 +160,7 @@
         """
         pass
 
-<<<<<<< HEAD
-    def set_tool_choice(self, tool_choice):
-        pass
-
-    def reset(self):
-        self._aggregation = ""
-
-=======
-    @abstractmethod
->>>>>>> 9450b07e
+    @abstractmethod
     async def push_aggregation(self):
         """Pushes the current aggregation. For example, iN the case of context
         aggregation this might push a new context frame.
@@ -439,10 +426,8 @@
             self.set_messages(frame.messages)
         elif isinstance(frame, LLMSetToolsFrame):
             self.set_tools(frame.tools)
-<<<<<<< HEAD
         elif isinstance(frame, LLMSetToolChoiceFrame):
             self.set_tool_choice(frame.tool_choice)
-=======
         elif isinstance(frame, FunctionCallInProgressFrame):
             await self._handle_function_call_in_progress(frame)
         elif isinstance(frame, FunctionCallResultFrame):
@@ -453,7 +438,6 @@
             await self._handle_user_image_frame(frame)
         elif isinstance(frame, BotStoppedSpeakingFrame):
             await self.push_aggregation()
->>>>>>> 9450b07e
         else:
             await self.push_frame(frame, direction)
 
